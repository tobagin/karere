--- conflicted
+++ resolved
@@ -1,10 +1,6 @@
 [package]
 name = "karere"
-<<<<<<< HEAD
-version = "2.0.2"
-=======
 version = "2.0.5"
->>>>>>> 2116f336
 edition = "2024"
 
 [dependencies]
